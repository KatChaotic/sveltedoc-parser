--- conflicted
+++ resolved
@@ -1,545 +1,542 @@
-/**
- * Represents a data structure of JSDoc keywords, like a `@type {string}`
- */
-export interface JSDocKeyword {
-    /**
-     * The name of keyword.
-     * @example for `@param {string} Description of this property`, this field equals a `param`.
-     */
-    name: string;
-    /**
-     * The description of keyword.
-     * @example for `@param {string} Description of this property`, this field equals a `{string} Description of this property`.
-     */
-    description: string;
-}
-
-export interface JSDocTypeBase {
-    /**
-     * The text representation of this type.
-     */
-    text: string;
-}
-
-export interface JSDocTypeElement extends JSDocTypeBase {
-    kind: 'type';
-    /**
-     * The name of JS type.
-     */
-    type: string;
-<<<<<<< HEAD
-=======
-    /**
-     * Provide the path from where this event are imported.
-     * Emited only if JSDoc have {import()} statement.
-     * 
-     * @example
-     * For example, lets check the following JSDoc comment:
-     * ```js
-     * /**
-     *  * @param {import('./typings.d.ts').ImportedObjectType}
-     *  *\/
-     * ```
-     * Then we got the `./typings.d.ts` value for `importPath` property.
-     */
-    importPath?: string;
->>>>>>> 91d0e85c
-}
-
-export interface JSDocTypeConst extends JSDocTypeBase {
-    kind: 'const';
-    /**
-     * The name of JS type.
-     */
-    type: string;
-    /**
-     * The constant value related to this type, if can be provided.
-     */
-    value?: any;
-}
-
-export interface JSDocTypeUnion extends JSDocTypeBase {
-    kind: 'union';
-    /**
-     * The list of possible types.
-     */
-    type: JSDocType[];
-}
-
-export type JSDocType = JSDocTypeElement | JSDocTypeConst | JSDocTypeUnion;
-
-/**
- * Represents a source location of symbol.
- */
-export interface SourceLocation {
-    /**
-     * The symbol start offset from document beginning.
-     */
-    start: number;
-
-    /**
-     * The symbol end offset from document beginning.
-     */
-    end: number;
-}
-
-export type JSVisibilityScope = 'public' | 'protected' | 'private';
-
-export type JSVariableDeclarationKind = 'var' | 'let' | 'const';
-
-export interface IScopedCommentItem {
-    /**
-     * The description of the item, provided from related comment.
-     */
-    description?: string | null;
-    /**
-     * The visibility of item.
-     */
-    visibility?: JSVisibilityScope;
-    /**
-     * The list of parsed JSDoc keywords from related comment.
-     */
-    keywords?: JSDocKeyword[];
-}
-
-export interface ISvelteItem extends IScopedCommentItem {
-    /**
-     * The name of the item.
-     */
-    name: string;
-
-    /**
-     * The list of source code locations for this item.
-     * Provided only if requested by specific option parameter.
-     */
-    locations?: SourceLocation[];
-}
-
-export interface SvelteDataBindMapping {
-    /**
-     * The parent component name or DOM element from which are was binded.
-     */
-    source: string;
-
-    /**
-     * The name of the property which are was binded.
-     */
-    property: string;
-}
-
-export interface SvelteDataItem extends ISvelteItem {
-    /**
-     * The JS type of property.
-     */
-    type?: JSDocType;
-    /**
-     * Kind of variable declaration.
-     * @since Svelte V3
-     * @since {2.0.0}
-     */
-    kind?: JSVariableDeclarationKind;
-    /**
-     * Provides information about property binding.
-     * @since Svelte V3
-     * @since {2.1.0}
-     */
-    bind?: SvelteDataBindMapping[];
-    /**
-     * Indicates that this data item of component located in static context.
-     * Variable should be declared in `<script scope="module" />` block.
-     * @since Svelte V3
-     * @since {2.0.0}
-     */
-    static?: boolean;
-    /**
-     * Indicates that this data item is declared as a readonly variable.
-     * @since Svelte V3
-     * @since {2.0.0}
-     */
-    readonly?: boolean;
-    /**
-     * The default value of property, if provided.
-     */
-    defaultValue?: any;
-
-    /**
-     * The original name of the imported item.
-     * Used when aliace are used in import statement.
-     * @since Svelte V3
-     * @since {2.2.0}
-     */
-    originalName?: string;
-
-    /**
-     * The local name of the prop that was exported with aliace statement
-     * @example
-     * ```js
-     * const local = 1;
-     * export { local as public };
-     * // `name` of this item will be `'public'`
-     * // `localName` of this item will be `'local'`
-     * ```
-     * @since {3.0.1}
-     */
-    localName?: string;
-
-    /**
-     * The relative path of importing of this object.
-     * When not defined, so variable is not provided.
-     * @since Svelte V3
-     * @since {2.2.0}
-     */
-    importPath?: string;
-}
-
-export interface SvelteComputedItem extends ISvelteItem {
-    /**
-     * The list of data or computed properties names, marked as depended to this property.
-     */
-    dependencies: string[];
-}
-
-export interface SvelteMethodParamItem {
-    /**
-     * The name of method parameter.
-     */
-    name: string;
-    /**
-     * The JS type.
-     */
-    type: JSDocType;
-    /**
-     * Indicates, that this parameter is repeated.
-     */
-    repeated?: boolean;
-    /**
-     * Indicates, that this parameter is optional.
-     */
-    optional?: boolean;
-    /**
-     * The default value of optional parameter.
-     * @since {4.0.0}
-     */
-    defaultValue?: string;
-    /**
-     * The description of the parameter.
-     * @since {4.0.0}
-     */
-    description?: string;
-    /**
-     * Indicates that this data item of component located in static context.
-     * Variable should be declared in `<script scope="module" />` block.
-     * @since Svelte V3
-     * @since {2.0.0}
-     */
-    static?: boolean;
-}
-
-export interface SvelteMethodReturnItem {
-    /**
-     * The JSDocType of the return value.
-     */
-    type: JSDocType;
-
-    /**
-     * The description of the return value.
-     */
-    description?: string;
-}
-
-export interface SvelteMethodItem extends ISvelteItem {
-    /**
-     * The list of parameter items of the method.
-     * @since {4.0.0}
-     */
-    params?: SvelteMethodParamItem[];
-
-    /**
-     * The return item of the method. This exists if an item with 'name' equal
-     * to 'returns' or 'return' exists in 'keywords'.
-     * @since {4.0.0}
-     */
-    return?: SvelteMethodReturnItem;
-}
-
-export interface SvelteComponentItem extends ISvelteItem {
-    /**
-     * The relative path of importing of this object.
-     * When not defined, so variable is not provided.
-     * @since Svelte V3
-     * @since {2.2.0}
-     */
-    importPath?: string;
-}
-
-/**
- * Represents the event modificators.
- *
- * @since Svelte V2.5
- * @since Svelte V3
- * @since {2.0.0}
- */
-export type SvelteEventModificator =
-    | 'preventDefault'
-    | 'stopPropagation'
-    | 'passive'
-    | 'capture'
-    | 'once'
-    | 'nonpassive';
-
-export interface SvelteEventItem extends ISvelteItem {
-    /**
-     * The name of HTML element if propagated standart JS Dom event or null.
-     */
-    parent?: string | null;
-
-    /**
-     * The list of event modificators.
-     */
-    modificators?: SvelteEventModificator[];
-}
-
-/**
- * The exposed slot parameter.
- * @since Svelte V3
- * @since {2.0.0}
- */
-export interface SvelteSlotParameter extends ISvelteItem {}
-
-export interface SvelteSlotItem extends ISvelteItem {
-    /**
-     * List of exposed slot parameters.
-     * @since Svelte V3
-     * @since {2.0.0}
-     */
-    parameters?: SvelteSlotParameter[];
-}
-
-export interface SvelteRefItem extends ISvelteItem {
-    /**
-     * The name of HTML element or component that binded with this ref name.
-     */
-    parent?: string | null;
-}
-
-/**
- * Represents a Svelte component documentation object.
- */
-export interface SvelteComponentDoc {
-    /**
-     * The name of the parsed component.
-     */
-    name?: string | null;
-    /**
-     * The Svelte compiler version that used for this document.
-     */
-    version?: number;
-    /**
-     * The component description.
-     */
-    description?: string | null;
-
-    /**
-     * The list of defined model properties.
-     */
-    data?: SvelteDataItem[];
-    /**
-     * The list of defined computed properties of component.
-     */
-    computed?: SvelteComputedItem[];
-
-    /**
-     * The list of included components.
-     */
-    components?: SvelteComponentItem[];
-    /**
-     * The list of fired events from parsed component.
-     */
-    events?: SvelteEventItem[];
-    /**
-     * The list of provided slots.
-     */
-    slots?: SvelteSlotItem[];
-    /**
-     * The list of references to nodes and components.
-     */
-    refs?: SvelteRefItem[];
-
-    /**
-     * The list of attached methods.
-     */
-    methods?: SvelteMethodItem[];
-    /**
-     * The list of attached actions.
-     */
-    actions?: SvelteMethodItem[];
-    /**
-     * The list of attached helpers.
-     */
-    helpers?: SvelteMethodItem[];
-    /**
-     * The list of transition methods to animate DOM elements.
-     */
-    transitions?: SvelteMethodItem[];
-
-    /**
-     * The list of event dispatchers that was created in this component.
-     * @since Svelte V3
-     * @since {2.1.0}
-     */
-    dispatchers?: SvelteMethodItem[];
-}
-
-/**
- * Features supported by the Svelte 2 parser.
- */
-export enum Svelte2Feature {
-    name = 'name',
-    data = 'data',
-    computed = 'computed',
-    methods = 'methods',
-    actions = 'actions',
-    helpers = 'helpers',
-    components = 'components',
-    description = 'description',
-    keywords = 'keywords',
-    events = 'events',
-    slots = 'slots',
-    transitions = 'transitions',
-    refs = 'refs',
-    store = 'store',
-}
-
-/**
- * Features supported by the Svelte 3 parser.
- */
-export enum Svelte3Feature {
-    name = 'name',
-    data = 'data',
-    computed = 'computed',
-    methods = 'methods',
-    components = 'components',
-    description = 'description',
-    keywords = 'keywords',
-    events = 'events',
-    slots = 'slots',
-    refs = 'refs',
-}
-
-type Svelte2FeatureKeys = keyof typeof Svelte2Feature;
-type Svelte3FeatureKeys = keyof typeof Svelte3Feature;
-type SvelteFeatureKeys = Svelte2FeatureKeys | Svelte3FeatureKeys;
-type Svelte2ExclusiveFeature = Exclude<Svelte2FeatureKeys, Svelte3FeatureKeys>;
-type Svelte3ExclusiveFeature = Exclude<Svelte3FeatureKeys, Svelte2FeatureKeys>;
-
-/**
- * Supported Svelte versions.
- */
-export type SvelteVersion = 2 | 3;
-
-interface BaseParserOptions<
-    V extends SvelteVersion,
-    F extends SvelteFeatureKeys
-> {
-    /**
-     * The filename to parse. Required unless fileContent is passed.
-     */
-    filename?: string;
-
-    /**
-     * The file content to parse. Required unless filename is passed.
-     */
-    fileContent?: string;
-
-    /**
-     * @default 'utf8'
-     */
-    encoding?: BufferEncoding;
-
-    /**
-     * The component features to parse and extract.
-     * Uses all supported features by default.
-     * @see Svelte2Feature
-     * @see Svelte3Feature
-     */
-    features?: F[];
-
-    /**
-     * The list of ignored visibilities. Use an empty array to export all
-     * visibilities.
-     * @default ['private','protected']
-     */
-    ignoredVisibilities?: JSVisibilityScope[];
-
-    /**
-     * Indicates that source locations should be provided for component symbols.
-     * @default false
-     */
-    includeSourceLocations?: boolean;
-
-    /**
-     * Optional. Use 2 or 3 to specify which svelte syntax should be used.
-     * When version is not provided, the parser tries to detect which version
-     * of the syntax to use.
-     */
-    version?: V;
-
-    /**
-     * Optional. Specify which version of svelte syntax to fallback to if the
-     * parser can't identify the version used.
-     */
-    defaultVersion?: V;
-}
-
-/**
- * Options to pass to the main parse function.
- *
- * @example
- * const options = {
- *     filename: 'main.svelte',
- *     encoding: 'ascii',
- *     features: ['data', 'computed', 'methods'],
- *     ignoredVisibilities: ['private'],
- *     includeSourceLocations: true,
- *     version: 3
- * };
- */
-export type SvelteParserOptions =
-    | BaseParserOptions<3, Svelte3FeatureKeys>
-    | BaseParserOptions<2, Svelte2FeatureKeys>;
-
-declare module 'sveltedoc-parser' {
-    /**
-     * Parse the svelte source file to structured object.
-     * 
-     * @param options The parser options
-     * @example
-     * ```js
-     * const { parse } = require('sveltedoc-parser');
-     * // basic usage only requires 'filename' to be set.
-     * const doc = await parse({
-     *     filename: 'main.svelte',
-     *     encoding: 'ascii',
-     *     features: ['data', 'computed', 'methods'],
-     *     ignoredVisibilities: ['private'],
-     *     includeSourceLocations: true,
-     *     version: 3
-     * });
-     * ```
-     * @return Promise with parsed document structure.
-     */
-    export function parse(
-        options: SvelteParserOptions
-    ): Promise<SvelteComponentDoc>;
-
-    /**
-     * Try to detect svelte source file version.
-     * 
-     * @param options The parser options
-     * @return The detected version of svelte source file.
-     */
-    export function detectVersion(options: SvelteParserOptions): number;
-
-    export const SVELTE_VERSION_2: number;
-    export const SVELTE_VERSION_3: number;
-}
+/**
+ * Represents a data structure of JSDoc keywords, like a `@type {string}`
+ */
+export interface JSDocKeyword {
+    /**
+     * The name of keyword.
+     * @example for `@param {string} Description of this property`, this field equals a `param`.
+     */
+    name: string;
+    /**
+     * The description of keyword.
+     * @example for `@param {string} Description of this property`, this field equals a `{string} Description of this property`.
+     */
+    description: string;
+}
+
+export interface JSDocTypeBase {
+    /**
+     * The text representation of this type.
+     */
+    text: string;
+}
+
+export interface JSDocTypeElement extends JSDocTypeBase {
+    kind: 'type';
+    /**
+     * The name of JS type.
+     */
+    type: string;
+    /**
+     * Provide the path from where this event are imported.
+     * Emited only if JSDoc have {import()} statement.
+     * 
+     * @example
+     * For example, lets check the following JSDoc comment:
+     * ```js
+     * /**
+     *  * @param {import('./typings.d.ts').ImportedObjectType}
+     *  *\/
+     * ```
+     * Then we got the `./typings.d.ts` value for `importPath` property.
+     */
+    importPath?: string;
+}
+
+export interface JSDocTypeConst extends JSDocTypeBase {
+    kind: 'const';
+    /**
+     * The name of JS type.
+     */
+    type: string;
+    /**
+     * The constant value related to this type, if can be provided.
+     */
+    value?: any;
+}
+
+export interface JSDocTypeUnion extends JSDocTypeBase {
+    kind: 'union';
+    /**
+     * The list of possible types.
+     */
+    type: JSDocType[];
+}
+
+export type JSDocType = JSDocTypeElement | JSDocTypeConst | JSDocTypeUnion;
+
+/**
+ * Represents a source location of symbol.
+ */
+export interface SourceLocation {
+    /**
+     * The symbol start offset from document beginning.
+     */
+    start: number;
+
+    /**
+     * The symbol end offset from document beginning.
+     */
+    end: number;
+}
+
+export type JSVisibilityScope = 'public' | 'protected' | 'private';
+
+export type JSVariableDeclarationKind = 'var' | 'let' | 'const';
+
+export interface IScopedCommentItem {
+    /**
+     * The description of the item, provided from related comment.
+     */
+    description?: string | null;
+    /**
+     * The visibility of item.
+     */
+    visibility?: JSVisibilityScope;
+    /**
+     * The list of parsed JSDoc keywords from related comment.
+     */
+    keywords?: JSDocKeyword[];
+}
+
+export interface ISvelteItem extends IScopedCommentItem {
+    /**
+     * The name of the item.
+     */
+    name: string;
+
+    /**
+     * The list of source code locations for this item.
+     * Provided only if requested by specific option parameter.
+     */
+    locations?: SourceLocation[];
+}
+
+export interface SvelteDataBindMapping {
+    /**
+     * The parent component name or DOM element from which are was binded.
+     */
+    source: string;
+
+    /**
+     * The name of the property which are was binded.
+     */
+    property: string;
+}
+
+export interface SvelteDataItem extends ISvelteItem {
+    /**
+     * The JS type of property.
+     */
+    type?: JSDocType;
+    /**
+     * Kind of variable declaration.
+     * @since Svelte V3
+     * @since {2.0.0}
+     */
+    kind?: JSVariableDeclarationKind;
+    /**
+     * Provides information about property binding.
+     * @since Svelte V3
+     * @since {2.1.0}
+     */
+    bind?: SvelteDataBindMapping[];
+    /**
+     * Indicates that this data item of component located in static context.
+     * Variable should be declared in `<script scope="module" />` block.
+     * @since Svelte V3
+     * @since {2.0.0}
+     */
+    static?: boolean;
+    /**
+     * Indicates that this data item is declared as a readonly variable.
+     * @since Svelte V3
+     * @since {2.0.0}
+     */
+    readonly?: boolean;
+    /**
+     * The default value of property, if provided.
+     */
+    defaultValue?: any;
+
+    /**
+     * The original name of the imported item.
+     * Used when aliace are used in import statement.
+     * @since Svelte V3
+     * @since {2.2.0}
+     */
+    originalName?: string;
+
+    /**
+     * The local name of the prop that was exported with aliace statement
+     * @example
+     * ```js
+     * const local = 1;
+     * export { local as public };
+     * // `name` of this item will be `'public'`
+     * // `localName` of this item will be `'local'`
+     * ```
+     * @since {3.0.1}
+     */
+    localName?: string;
+
+    /**
+     * The relative path of importing of this object.
+     * When not defined, so variable is not provided.
+     * @since Svelte V3
+     * @since {2.2.0}
+     */
+    importPath?: string;
+}
+
+export interface SvelteComputedItem extends ISvelteItem {
+    /**
+     * The list of data or computed properties names, marked as depended to this property.
+     */
+    dependencies: string[];
+}
+
+export interface SvelteMethodParamItem {
+    /**
+     * The name of method parameter.
+     */
+    name: string;
+    /**
+     * The JS type.
+     */
+    type: JSDocType;
+    /**
+     * Indicates, that this parameter is repeated.
+     */
+    repeated?: boolean;
+    /**
+     * Indicates, that this parameter is optional.
+     */
+    optional?: boolean;
+    /**
+     * The default value of optional parameter.
+     * @since {4.0.0}
+     */
+    defaultValue?: string;
+    /**
+     * The description of the parameter.
+     * @since {4.0.0}
+     */
+    description?: string;
+    /**
+     * Indicates that this data item of component located in static context.
+     * Variable should be declared in `<script scope="module" />` block.
+     * @since Svelte V3
+     * @since {2.0.0}
+     */
+    static?: boolean;
+}
+
+export interface SvelteMethodReturnItem {
+    /**
+     * The JSDocType of the return value.
+     */
+    type: JSDocType;
+
+    /**
+     * The description of the return value.
+     */
+    description?: string;
+}
+
+export interface SvelteMethodItem extends ISvelteItem {
+    /**
+     * The list of parameter items of the method.
+     * @since {4.0.0}
+     */
+    params?: SvelteMethodParamItem[];
+
+    /**
+     * The return item of the method. This exists if an item with 'name' equal
+     * to 'returns' or 'return' exists in 'keywords'.
+     * @since {4.0.0}
+     */
+    return?: SvelteMethodReturnItem;
+}
+
+export interface SvelteComponentItem extends ISvelteItem {
+    /**
+     * The relative path of importing of this object.
+     * When not defined, so variable is not provided.
+     * @since Svelte V3
+     * @since {2.2.0}
+     */
+    importPath?: string;
+}
+
+/**
+ * Represents the event modificators.
+ *
+ * @since Svelte V2.5
+ * @since Svelte V3
+ * @since {2.0.0}
+ */
+export type SvelteEventModificator =
+    | 'preventDefault'
+    | 'stopPropagation'
+    | 'passive'
+    | 'capture'
+    | 'once'
+    | 'nonpassive';
+
+export interface SvelteEventItem extends ISvelteItem {
+    /**
+     * The name of HTML element if propagated standart JS Dom event or null.
+     */
+    parent?: string | null;
+
+    /**
+     * The list of event modificators.
+     */
+    modificators?: SvelteEventModificator[];
+}
+
+/**
+ * The exposed slot parameter.
+ * @since Svelte V3
+ * @since {2.0.0}
+ */
+export interface SvelteSlotParameter extends ISvelteItem {}
+
+export interface SvelteSlotItem extends ISvelteItem {
+    /**
+     * List of exposed slot parameters.
+     * @since Svelte V3
+     * @since {2.0.0}
+     */
+    parameters?: SvelteSlotParameter[];
+}
+
+export interface SvelteRefItem extends ISvelteItem {
+    /**
+     * The name of HTML element or component that binded with this ref name.
+     */
+    parent?: string | null;
+}
+
+/**
+ * Represents a Svelte component documentation object.
+ */
+export interface SvelteComponentDoc {
+    /**
+     * The name of the parsed component.
+     */
+    name?: string | null;
+    /**
+     * The Svelte compiler version that used for this document.
+     */
+    version?: number;
+    /**
+     * The component description.
+     */
+    description?: string | null;
+
+    /**
+     * The list of defined model properties.
+     */
+    data?: SvelteDataItem[];
+    /**
+     * The list of defined computed properties of component.
+     */
+    computed?: SvelteComputedItem[];
+
+    /**
+     * The list of included components.
+     */
+    components?: SvelteComponentItem[];
+    /**
+     * The list of fired events from parsed component.
+     */
+    events?: SvelteEventItem[];
+    /**
+     * The list of provided slots.
+     */
+    slots?: SvelteSlotItem[];
+    /**
+     * The list of references to nodes and components.
+     */
+    refs?: SvelteRefItem[];
+
+    /**
+     * The list of attached methods.
+     */
+    methods?: SvelteMethodItem[];
+    /**
+     * The list of attached actions.
+     */
+    actions?: SvelteMethodItem[];
+    /**
+     * The list of attached helpers.
+     */
+    helpers?: SvelteMethodItem[];
+    /**
+     * The list of transition methods to animate DOM elements.
+     */
+    transitions?: SvelteMethodItem[];
+
+    /**
+     * The list of event dispatchers that was created in this component.
+     * @since Svelte V3
+     * @since {2.1.0}
+     */
+    dispatchers?: SvelteMethodItem[];
+}
+
+/**
+ * Features supported by the Svelte 2 parser.
+ */
+export enum Svelte2Feature {
+    name = 'name',
+    data = 'data',
+    computed = 'computed',
+    methods = 'methods',
+    actions = 'actions',
+    helpers = 'helpers',
+    components = 'components',
+    description = 'description',
+    keywords = 'keywords',
+    events = 'events',
+    slots = 'slots',
+    transitions = 'transitions',
+    refs = 'refs',
+    store = 'store',
+}
+
+/**
+ * Features supported by the Svelte 3 parser.
+ */
+export enum Svelte3Feature {
+    name = 'name',
+    data = 'data',
+    computed = 'computed',
+    methods = 'methods',
+    components = 'components',
+    description = 'description',
+    keywords = 'keywords',
+    events = 'events',
+    slots = 'slots',
+    refs = 'refs',
+}
+
+type Svelte2FeatureKeys = keyof typeof Svelte2Feature;
+type Svelte3FeatureKeys = keyof typeof Svelte3Feature;
+type SvelteFeatureKeys = Svelte2FeatureKeys | Svelte3FeatureKeys;
+type Svelte2ExclusiveFeature = Exclude<Svelte2FeatureKeys, Svelte3FeatureKeys>;
+type Svelte3ExclusiveFeature = Exclude<Svelte3FeatureKeys, Svelte2FeatureKeys>;
+
+/**
+ * Supported Svelte versions.
+ */
+export type SvelteVersion = 2 | 3;
+
+interface BaseParserOptions<
+    V extends SvelteVersion,
+    F extends SvelteFeatureKeys
+> {
+    /**
+     * The filename to parse. Required unless fileContent is passed.
+     */
+    filename?: string;
+
+    /**
+     * The file content to parse. Required unless filename is passed.
+     */
+    fileContent?: string;
+
+    /**
+     * @default 'utf8'
+     */
+    encoding?: BufferEncoding;
+
+    /**
+     * The component features to parse and extract.
+     * Uses all supported features by default.
+     * @see Svelte2Feature
+     * @see Svelte3Feature
+     */
+    features?: F[];
+
+    /**
+     * The list of ignored visibilities. Use an empty array to export all
+     * visibilities.
+     * @default ['private','protected']
+     */
+    ignoredVisibilities?: JSVisibilityScope[];
+
+    /**
+     * Indicates that source locations should be provided for component symbols.
+     * @default false
+     */
+    includeSourceLocations?: boolean;
+
+    /**
+     * Optional. Use 2 or 3 to specify which svelte syntax should be used.
+     * When version is not provided, the parser tries to detect which version
+     * of the syntax to use.
+     */
+    version?: V;
+
+    /**
+     * Optional. Specify which version of svelte syntax to fallback to if the
+     * parser can't identify the version used.
+     */
+    defaultVersion?: V;
+}
+
+/**
+ * Options to pass to the main parse function.
+ *
+ * @example
+ * const options = {
+ *     filename: 'main.svelte',
+ *     encoding: 'ascii',
+ *     features: ['data', 'computed', 'methods'],
+ *     ignoredVisibilities: ['private'],
+ *     includeSourceLocations: true,
+ *     version: 3
+ * };
+ */
+export type SvelteParserOptions =
+    | BaseParserOptions<3, Svelte3FeatureKeys>
+    | BaseParserOptions<2, Svelte2FeatureKeys>;
+
+declare module 'sveltedoc-parser' {
+    /**
+     * Parse the svelte source file to structured object.
+     * 
+     * @param options The parser options
+     * @example
+     * ```js
+     * const { parse } = require('sveltedoc-parser');
+     * // basic usage only requires 'filename' to be set.
+     * const doc = await parse({
+     *     filename: 'main.svelte',
+     *     encoding: 'ascii',
+     *     features: ['data', 'computed', 'methods'],
+     *     ignoredVisibilities: ['private'],
+     *     includeSourceLocations: true,
+     *     version: 3
+     * });
+     * ```
+     * @return Promise with parsed document structure.
+     */
+    export function parse(
+        options: SvelteParserOptions
+    ): Promise<SvelteComponentDoc>;
+
+    /**
+     * Try to detect svelte source file version.
+     * 
+     * @param options The parser options
+     * @return The detected version of svelte source file.
+     */
+    export function detectVersion(options: SvelteParserOptions): number;
+
+    export const SVELTE_VERSION_2: number;
+    export const SVELTE_VERSION_3: number;
+}