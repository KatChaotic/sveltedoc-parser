--- conflicted
+++ resolved
@@ -1,10 +1,6 @@
 {
     "name": "sveltedoc-parser",
-<<<<<<< HEAD
     "version": "4.4.0",
-=======
-    "version": "4.3.1",
->>>>>>> 9b2cc614
     "description": "Generate a JSON documentation for a Svelte file",
     "main": "index.js",
     "types": "./typings.d.ts",
